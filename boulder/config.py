--- conflicted
+++ resolved
@@ -17,8 +17,6 @@
 
 # Global variable for the Cantera mechanism to use consistently across the application
 CANTERA_MECHANISM = "gri30.yaml"
-
-<<<<<<< HEAD
 
 def load_config_file(config_path: str) -> Dict[str, Any]:
     """Load configuration from YAML file with 🪨 STONE standard."""
@@ -90,9 +88,6 @@
 
     return normalized
 
-=======
->>>>>>> 16e120c6
-
 def get_initial_config() -> Dict[str, Any]:
     """Load the initial configuration in YAML format with 🪨 STONE standard.
 
